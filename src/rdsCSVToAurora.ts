--- conflicted
+++ resolved
@@ -164,7 +164,6 @@
     var csvToAuroraBackoffRate = props.csvToAuroraBackoffRate === undefined ? 1.1 : props.csvToAuroraBackoffRate;
     var csvToAuroraInterval = props.csvToAuroraInterval === undefined ? 1 : props.csvToAuroraInterval;
 
-<<<<<<< HEAD
     if (props.dbCluster === undefined) {
       if (props.vpc === undefined) {
         throw new Error('if no dbCluster is passed in, requires a vpc props.');
@@ -175,17 +174,6 @@
       this.auroraSecurityGroup.addIngressRule(this.auroraSecurityGroup, ec2.Port.tcp(443), 'fromSameSG');
       this.auroraSecurityGroup.addIngressRule(this.lambdaSecurityGroup, ec2.Port.tcp(5432), 'LambdaIngreess');
       this.auroraSecurityGroup.addIngressRule(this.lambdaSecurityGroup, ec2.Port.tcp(443), 'LambdaIngreess');
-=======
-    // AURORA
-    this.dbCluster = new rds.ServerlessCluster(this, id + 'AuroraPSQL', {
-      engine: rds.DatabaseClusterEngine.AURORA_POSTGRESQL,
-      parameterGroup: rds.ParameterGroup.fromParameterGroupName(this, 'ParameterGroup', 'default.aurora-postgresql10'),
-      vpc: props.vpc,
-      securityGroups: [auroraSg],
-      enableDataApi: true,
-    });
-    (<rds.ServerlessCluster> this.dbCluster).node.addDependency(props.vpc);
->>>>>>> c9e1b081
 
       // AURORA
       this.dbCluster = new rds.ServerlessCluster(this, id + 'AuroraPSQL', {
@@ -195,6 +183,7 @@
         securityGroups: [this.auroraSecurityGroup],
         enableDataApi: true,
       });
+      (<rds.ServerlessCluster> this.dbCluster).node.addDependency(props.vpc);
 
       const rdsServerlessInit = new RdsServerlessInit(this, 'RdsServerlessInit', {
         dbClusterSecretARN: (<rds.ServerlessCluster> this.dbCluster).secret!.secretArn,
